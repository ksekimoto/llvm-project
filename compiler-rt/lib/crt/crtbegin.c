--- conflicted
+++ resolved
@@ -135,20 +135,17 @@
 __asm__(".pushsection .fini,\"ax\",@progbits\n\t"
     "call " __USER_LABEL_PREFIX__ "__do_fini\n\t"
     ".popsection");
-<<<<<<< HEAD
 #elif defined(__xtensa__)
 __asm__(".pushsection .fini.literal,\"ax\",@progbits\n\t"
     ".popsection\n\t"
     ".pushsection .fini,\"ax\",@progbits\n\t"
     "movi a8, __do_fini\n\t"
     "callx8 a8\n\t"
-=======
 #elif defined(__RL78__)	
 	__asm__("	.global	__do_fini \n\t"
 	".type	__do_fini,@function");
 __asm__(".pushsection .fini,\"ax\",@progbits\n\t"
     "call !!___do_fini\n\t"
->>>>>>> bllvmorg-15.0.6_rl78
     ".popsection");
 #else
 #error "crtbegin without .init_fini array unimplemented for this architecture"
