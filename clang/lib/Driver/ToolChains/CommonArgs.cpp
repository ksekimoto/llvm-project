--- conflicted
+++ resolved
@@ -475,16 +475,13 @@
   case llvm::Triple::wasm32:
   case llvm::Triple::wasm64:
     return std::string(getWebAssemblyTargetCPU(Args));
-<<<<<<< HEAD
 
   case llvm::Triple::xtensa:
     if (const Arg *A = Args.getLastArg(options::OPT_mcpu_EQ))
       return A->getValue();
     return "";
-=======
   case llvm::Triple::RL78:
     return getRL78TargetCPU(Args);
->>>>>>> 4355c0d2
   }
 }
 
